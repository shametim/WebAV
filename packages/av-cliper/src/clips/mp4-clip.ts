import { MP4Info, MP4Sample } from '@webav/mp4box.js';
import { audioResample, extractPCM4AudioData, sleep } from '../av-utils';
import {
  extractFileConfig,
  quickParseMP4File,
} from '../mp4-utils/mp4box-utils';
import { DEFAULT_AUDIO_CONF, IClip } from './iclip';
import { file, tmpfile, write } from 'opfs-tools';

let CLIP_ID = 0;

// Type alias for the file object returned by opfs-tools' file() function
type OPFSToolFile = ReturnType<typeof file>;
// Type guard to check if an object is an OPFSToolFile
function isOPFSToolFile(obj: any): obj is OPFSToolFile {
  return obj.kind === 'file' && obj.createReader instanceof Function;
}

// Type for arguments used when creating an MP4Clip instance internally (e.g., for cloning)
type MPClipCloneArgs = Awaited<ReturnType<typeof mp4FileToSamples>> & {
  localFile: OPFSToolFile; // The local file representation in OPFS
};

// Interface for MP4 decoder configurations
interface MP4DecoderConfig {
  video: VideoDecoderConfig | null; // Video decoder configuration
  audio: AudioDecoderConfig | null; // Audio decoder configuration
}

// Options for configuring an MP4Clip instance
<<<<<<< HEAD
// TODO-REFACTOR: Consider consolidating MP4ClipOpts and MP4DecoderConfig, or nesting decoder configs within MP4ClipOpts
// to have a single options object for the MP4Clip constructor.
=======
>>>>>>> 1987a2b3
interface MP4ClipOpts {
  audio?: boolean | { volume: number }; // Audio processing options (enable/disable or set volume)
  /**
   * Unsafe option, may be deprecated at any time.
   * Used to specify hardware acceleration preference for video decoding.
   */
  __unsafe_hardwareAcceleration__?: HardwarePreference;
}

// Extended MP4Sample type, omitting the original 'data' and adding specific properties
type ExtMP4Sample = Omit<MP4Sample, 'data'> & {
  is_idr: boolean; // Indicates if the sample is an Instantaneous Decoder Refresh (IDR) frame
  deleted?: boolean; // Flag to mark a sample as deleted (e.g., after splitting)
  data: null | Uint8Array; // Raw sample data (null for video to be loaded on demand, Uint8Array for audio)
};

// Type alias for the file reader created from an OPFSToolFile
type LocalFileReader = Awaited<ReturnType<OPFSToolFile['createReader']>>;

// Options for thumbnail generation
type ThumbnailOpts = {
  start: number; // Start time for thumbnail generation (microseconds)
  end: number; // End time for thumbnail generation (microseconds)
  step: number; // Interval between thumbnails (microseconds)
};

/**
 * Represents an MP4 clip. It parses an MP4 file and allows on-demand decoding
 * of image frames and audio data at specified times using the {@link MP4Clip.tick} method.
 *
 * This class can be used for functionalities like video frame extraction,
 * thumbnail generation, and video editing.
 *
 * @example
 * // From a fetch response body
 * new MP4Clip((await fetch('<mp4_url>')).body)
 * // From an OPFS file stream
 * new MP4Clip(mp4File.stream())
 *
 * @see {@link Combinator} - For combining multiple clips.
 * @see [AVCanvas](../../av-canvas/classes/AVCanvas.html) - For rendering clips on a canvas.
 * @see [Decode and Play Video (Demo)](https://webav-tech.github.io/WebAV/demo/1_1-decode-video)
 */
// REFACTOR-IDEA: The MP4Clip class is quite large. Consider if VideoFrameFinder and AudioFrameFinder
// could be moved to separate files to improve modularity and readability of mp4-clip.ts.
export class MP4Clip implements IClip {
  // Unique instance ID for the clip
  #insId = CLIP_ID++;

  // Prefix for console logging, includes instance ID for easier debugging
  #logPrefix: string;

  // Promise that resolves when the clip is ready (metadata parsed, decoders initialized)
  ready: IClip['ready'];

  // Flag indicating if the clip has been destroyed
  #destroyed = false;

  // Metadata of the MP4 clip
  #meta = {
    duration: 0, // Duration in microseconds
    width: 0, // Video width in pixels
    height: 0, // Video height in pixels
    audioSampleRate: 0, // Audio sample rate in Hz
    audioChanCount: 0, // Number of audio channels
  };

  // Getter for a copy of the metadata to prevent external modification
  get meta() {
    return { ...this.#meta };
  }

  // Local file representation in OPFS (Origin Private File System)
  #localFile: OPFSToolFile;

  // Array storing the start position and size of header boxes (ftyp, moov) in the MP4 file
  #headerBoxPos: Array<{ start: number; size: number }> = [];

  /**
   * Provides the binary data of the video header (ftyp and moov boxes).
   * This data can be parsed by any MP4 demuxer to get detailed video information.
   * Unit tests include an example of parsing this data using mp4box.js.
   * @returns A Promise that resolves with an ArrayBuffer containing the header data.
   * @throws Error if the localFile is not an origin file (cannot be sliced).
   */
  async getFileHeaderBinData() {
    await this.ready; // Ensure the clip is ready
    const originFile = await this.#localFile.getOriginFile(); // Get the underlying File object
    if (originFile == null)
      throw Error('MP4Clip localFile is not an origin file');

    // Slice the header box data from the original file and combine into a single ArrayBuffer
    return await new Blob(
      this.#headerBoxPos.map(({ start, size }) =>
        originFile.slice(start, start + size),
      ),
    ).arrayBuffer();
  }

  // Audio volume level (0.0 to 1.0)
  #volume = 1;

  // Array of extended video samples
  #videoSamples: ExtMP4Sample[] = [];

  // Array of extended audio samples
  #audioSamples: ExtMP4Sample[] = [];

  // Finder instance for efficiently locating and decoding video frames
  #videoFrameFinder: VideoFrameFinder | null = null;
  // Finder instance for efficiently locating and decoding audio frames
  #audioFrameFinder: AudioFrameFinder | null = null;

  // Decoder configurations for video and audio
  #decoderConfig: {
    video: VideoDecoderConfig | null;
    audio: AudioDecoderConfig | null;
  } = {
    video: null,
    audio: null,
  };

  // Options passed to the constructor
  #opts: MP4ClipOpts = { audio: true };

  constructor(
    source: OPFSToolFile | ReadableStream<Uint8Array> | MPClipCloneArgs,
    opts: MP4ClipOpts = {},
  ) {
    this.#logPrefix = `MP4Clip id:${this.#insId}:`;
    // Validate the source argument
    if (
      !(source instanceof ReadableStream) &&
      !isOPFSToolFile(source) &&
      // Check if it's not the internal clone arguments type
      !('videoSamples' in source && Array.isArray(source.videoSamples))
    ) {
      throw Error(
        `${this.#logPrefix} Illegal argument for MP4Clip constructor`,
      );
    }

    this.#opts = { audio: true, ...opts }; // Merge default options with provided ones
    // Set volume based on options
    this.#volume =
      typeof opts.audio === 'object' && 'volume' in opts.audio
        ? opts.audio.volume
        : 1;

    // Asynchronously initializes the clip by writing the stream to a local file
    const initByStream = async (stream: ReadableStream) => {
      await write(this.#localFile, stream); // Write stream data to the OPFS file
      return this.#localFile;
    };

    // Determine the local file source
    this.#localFile = isOPFSToolFile(source)
      ? source // If source is already an OPFSToolFile
      : 'localFile' in source
        ? source.localFile // If source is from clone arguments
        : tmpfile(); // Otherwise, create a temporary file

    // The ready promise resolves when the MP4 metadata is parsed and decoders are set up
    this.ready = (
      source instanceof ReadableStream
        ? initByStream(source).then((opfsToolsFile) =>
            mp4FileToSamples(opfsToolsFile, this.#opts, this.#logPrefix),
          ) // If source is a stream, initialize and then parse
        : isOPFSToolFile(source)
          ? mp4FileToSamples(source, this.#opts, this.#logPrefix) // If source is an OPFS file, parse directly
          : Promise.resolve(source as MPClipCloneArgs) // If source is clone arguments, it's already processed
    ).then(
      async ({
        videoSamples,
        audioSamples,
        decoderConf: rawDecoderConfig,
        headerBoxPos,
      }) => {
        this.#videoSamples = videoSamples;
        this.#audioSamples = audioSamples;
        this.#decoderConfig = rawDecoderConfig;
        this.#headerBoxPos = headerBoxPos;

        // Generate decoder instances (VideoFrameFinder, AudioFrameFinder)
        const { videoFrameFinder, audioFrameFinder } = genDecoder(
          {
            video:
              rawDecoderConfig.video == null
                ? null
                : {
                    ...rawDecoderConfig.video,
                    // Apply hardware acceleration preference from options
                    hardwareAcceleration:
                      this.#opts.__unsafe_hardwareAcceleration__,
                  },
            audio: rawDecoderConfig.audio,
          },
          await this.#localFile.createReader(), // Create a reader for the local file
          videoSamples,
          audioSamples,
          this.#opts.audio !== false ? this.#volume : 0, // Set volume (0 if audio is disabled)
          this.#logPrefix,
        );
        this.#videoFrameFinder = videoFrameFinder;
        this.#audioFrameFinder = audioFrameFinder;

        // Generate and store metadata
        this.#meta = genMeta(
          rawDecoderConfig,
          videoSamples,
          audioSamples,
        );
        console.log(this.#logPrefix, 'MP4Clip meta:', this.#meta);
        return { ...this.#meta }; // Resolve ready promise with metadata
      },
    );
  }

  /**
   * Intercepts the data returned by the {@link MP4Clip.tick} method,
   * allowing for secondary processing of image and audio data.
   * @param time - The time passed to the tick method (microseconds).
   * @param tickRet - The data returned by the tick method.
   * @returns A Promise that resolves to the (potentially modified) tick data.
   *
   * @see [Remove Green Screen Background from Video (Demo)](https://webav-tech.github.io/WebAV/demo/3_2-chromakey-video)
   */
  tickInterceptor: <T extends Awaited<ReturnType<MP4Clip['tick']>>>(
    time: number,
    tickRet: T,
  ) => Promise<T> = async (_, tickRet) => tickRet; // Default interceptor returns data unmodified

  /**
   * Retrieves the video frame and audio data for a specific time in the clip.
   * @param time - The time in microseconds for which to retrieve data.
   * @returns A Promise that resolves to an object containing:
   *   - `video?`: A {@link VideoFrame} if available at the given time.
   *   - `audio`: An array of `Float32Array`s, each representing a channel of audio data.
   *   - `state`: 'success' if data is retrieved, or 'done' if the time is at or beyond the clip's duration.
   */
  async tick(time: number): Promise<{
    video?: VideoFrame;
    audio: Float32Array[];
    state: 'success' | 'done';
  }> {
    // If requested time is beyond the duration, return 'done' state
    if (time >= this.#meta.duration) {
      return await this.tickInterceptor(time, {
        audio: (await this.#audioFrameFinder?.find(time)) ?? [], // Still try to get trailing audio
        state: 'done',
      });
    }

    // Concurrently find audio and video frames for the given time
    const [audio, video] = await Promise.all([
      this.#audioFrameFinder?.find(time) ?? [], // Default to empty array if no audio finder
      this.#videoFrameFinder?.find(time),
    ]);

    // If no video frame is found, return audio only
    if (video == null) {
      return await this.tickInterceptor(time, {
        audio,
        state: 'success',
      });
    }

    // Return both video and audio
    return await this.tickInterceptor(time, {
      video,
      audio,
      state: 'success',
    });
  }

  // AbortController for cancelling ongoing thumbnail generation
  #thumbAborter = new AbortController();
  /**
   * Generates thumbnails for the video clip.
   * By default, it generates one thumbnail (100px wide) for each keyframe.
   *
   * @param imgWidth - The width of the generated thumbnails in pixels (default: 100).
   * @param opts - Optional parameters to customize thumbnail generation (start, end, step).
   * @returns A Promise that resolves to an array of objects, each containing a timestamp (`ts`) and an image Blob (`img`).
   * @throws Error if thumbnail generation is aborted.
   */
  // TODO-REFACTOR: The `thumbnails` method has two strategies (fixed step vs. keyframes).
  // This could be made more explicit, perhaps by different methods or a strategy pattern.
  // Also, the `VideoFrameFinder` instance created here is temporary; consider if the main
  // `this.#videoFrameFinder` could be enhanced for different "modes" of seeking (e.g., fast seek for thumbnails).
  async thumbnails(
    imgWidth = 100,
    opts?: Partial<ThumbnailOpts>,
  ): Promise<Array<{ ts: number; img: Blob }>> {
    this.#thumbAborter.abort(); // Abort any previous thumbnail generation
    this.#thumbAborter = new AbortController(); // Create a new AbortController
    const aborterSignal = this.#thumbAborter.signal; // Get the signal for the new controller

    await this.ready; // Ensure the clip is ready
    const abortMsg = 'generate thumbnails aborted';
    if (aborterSignal.aborted) throw Error(abortMsg); // Check if aborted before starting

    const { width, height } = this.#meta;
    // Create a converter function to turn VideoFrames into image Blobs
    const vfToBlobConverter = createVF2BlobConverter(
      imgWidth,
      Math.round(height * (imgWidth / width)), // Calculate proportional height
      { quality: 0.1, type: 'image/png' }, // Image encoding options
    );

    return new Promise<Array<{ ts: number; img: Blob }>>(
      async (resolve, reject) => {
        let pngPromises: Array<{ ts: number; img: Promise<Blob> }> = [];
        const videoConfig = this.#decoderConfig.video;
        if (videoConfig == null || this.#videoSamples.length === 0) {
          // If no video track or samples, resolve with empty array
          resolvePNGs();
          return;
        }
        // Listen for abort signal
        aborterSignal.addEventListener('abort', () => {
          reject(Error(abortMsg));
        });

        // Function to resolve the main promise with all generated thumbnails
        async function resolvePNGs() {
          if (aborterSignal.aborted) return; // Don't resolve if aborted
          resolve(
            await Promise.all(
              pngPromises.map(async (it) => ({
                ts: it.ts,
                img: await it.img, // Wait for each Blob to be generated
              })),
            ),
          );
        }

        // Helper to add a VideoFrame-to-Blob conversion promise to the list
        function addPNGPromise(videoFrame: VideoFrame) {
          pngPromises.push({
            ts: videoFrame.timestamp,
            img: vfToBlobConverter(videoFrame),
          });
        }

        const {
          start = 0,
          end = this.#meta.duration,
          step,
        } = opts ?? {}; // Default options if not provided

        if (step) {
          // If a step is provided, generate thumbnails at fixed intervals
          let currentTime = start;
          // Create a new VideoFrameFinder instance to avoid conflicts with the main tick method
          const videoFrameFinder = new VideoFrameFinder(
            await this.#localFile.createReader(),
            this.#videoSamples,
            {
              ...videoConfig,
              hardwareAcceleration: this.#opts.__unsafe_hardwareAcceleration__,
            },
            this.#logPrefix,
          );
          while (currentTime <= end && !aborterSignal.aborted) {
            const videoFrame = await videoFrameFinder.find(currentTime);
            if (videoFrame) addPNGPromise(videoFrame);
            currentTime += step;
          }
          videoFrameFinder.destroy(); // Clean up the temporary finder
          resolvePNGs();
        } else {
          // If no step, generate thumbnails from keyframes
          await thumbnailByKeyFrame(
            this.#videoSamples,
            this.#localFile,
            videoConfig,
            aborterSignal,
            { start, end },
            (videoFrame, done) => {
              if (videoFrame != null) addPNGPromise(videoFrame);
              if (done) resolvePNGs();
            },
            this.#logPrefix,
          );
        }
      },
    );
  }

  /**
   * Splits the MP4Clip into two new MP4Clip instances at the specified time.
   * @param time - The time in microseconds at which to split the clip.
   * @returns A Promise that resolves to an array containing two new MP4Clip instances.
   * @throws Error if the time is out of bounds (less than or equal to 0, or greater than or equal to duration).
   */
<<<<<<< HEAD
  // TODO-REFACTOR: The `split` and `splitTrack` methods create new MP4Clip instances that share
  // the `localFile` and `decoderConfig`. This is efficient but means changes to the underlying
  // file or assumptions based on the original config could affect cloned/split clips.
  // Consider if an option for "deep cloning" or more isolated state would be beneficial for some use cases,
  // though it would come with performance/memory costs.
=======
>>>>>>> 1987a2b3
  async split(time: number): Promise<[this, this]> {
    await this.ready; // Ensure the clip is ready

    if (time <= 0 || time >= this.#meta.duration)
      throw Error('"time" out of bounds');

    // Split video and audio samples based on the given time
    const [preVideoSlice, postVideoSlice] = splitVideoSampleByTime(
      this.#videoSamples,
      time,
    );
    const [preAudioSlice, postAudioSlice] = splitAudioSampleByTime(
      this.#audioSamples,
      time,
    );

    // Create the first clip (before the split time)
    const preClip = new MP4Clip(
      {
        localFile: this.#localFile, // Share the same local file
        videoSamples: preVideoSlice ?? [],
        audioSamples: preAudioSlice ?? [],
        decoderConf: this.#decoderConfig, // Share decoder configuration
        headerBoxPos: this.#headerBoxPos, // Share header box positions
      },
      this.#opts, // Share original options
    );
    // Create the second clip (after the split time)
    const postClip = new MP4Clip(
      {
        localFile: this.#localFile,
        videoSamples: postVideoSlice ?? [],
        audioSamples: postAudioSlice ?? [],
        decoderConf: this.#decoderConfig,
        headerBoxPos: this.#headerBoxPos,
      },
      this.#opts,
    );

    // Wait for both new clips to be ready
    await Promise.all([preClip.ready, postClip.ready]);

    return [preClip, postClip] as [this, this];
  }

  /**
   * Creates a new MP4Clip instance that is a shallow copy of the current clip.
   * Sample data and configurations are copied, but the underlying local file is shared.
   * @returns A Promise that resolves to the cloned MP4Clip instance.
   */
  async clone(): Promise<this> {
    await this.ready; // Ensure the current clip is ready
    const clip = new MP4Clip(
      {
        localFile: this.#localFile, // Share local file
        videoSamples: [...this.#videoSamples], // Shallow copy of video samples
        audioSamples: [...this.#audioSamples], // Shallow copy of audio samples
        decoderConf: this.#decoderConfig, // Copy decoder config
        headerBoxPos: this.#headerBoxPos, // Copy header box positions
      },
      this.#opts, // Copy options
    );
    await clip.ready; // Wait for the cloned clip to be ready
    clip.tickInterceptor = this.tickInterceptor; // Copy the tick interceptor
    return clip as this;
  }

  /**
   * Splits the MP4Clip into separate clips, one containing only the video track
   * and another containing only the audio track, if they exist.
   * @returns A Promise that resolves to an array of MP4Clip instances (either one or two, depending on available tracks).
   */
  async splitTrack(): Promise<MP4Clip[]> {
    await this.ready; // Ensure the clip is ready
    const clips: MP4Clip[] = [];

    // If there are video samples, create a video-only clip
    if (this.#videoSamples.length > 0) {
      const videoClip = new MP4Clip(
        {
          localFile: this.#localFile,
          videoSamples: [...this.#videoSamples],
          audioSamples: [], // No audio samples for video-only clip
          decoderConf: {
            video: this.#decoderConfig.video, // Use original video config
            audio: null, // No audio config
          },
          headerBoxPos: this.#headerBoxPos,
        },
        this.#opts,
      );
      await videoClip.ready;
      videoClip.tickInterceptor = this.tickInterceptor; // Copy interceptor
      clips.push(videoClip);
    }

    // If there are audio samples, create an audio-only clip
    if (this.#audioSamples.length > 0) {
      const audioClip = new MP4Clip(
        {
          localFile: this.#localFile,
          videoSamples: [], // No video samples for audio-only clip
          audioSamples: [...this.#audioSamples],
          decoderConf: {
            audio: this.#decoderConfig.audio, // Use original audio config
            video: null, // No video config
          },
          headerBoxPos: this.#headerBoxPos,
        },
        this.#opts,
      );
      await audioClip.ready;
      audioClip.tickInterceptor = this.tickInterceptor; // Copy interceptor
      clips.push(audioClip);
    }

    return clips;
  }

  /**
   * Destroys the clip, releasing resources such as decoders and file readers.
   * Marks the clip as destroyed to prevent further operations.
   */
  destroy(): void {
    if (this.#destroyed) return; // Prevent multiple destructions
    console.log(this.#logPrefix, 'MP4Clip destroy');
    this.#destroyed = true;

    // Destroy video and audio frame finders
    this.#videoFrameFinder?.destroy();
    this.#audioFrameFinder?.destroy();
  }
}

/**
 * Generates metadata for the MP4 clip based on decoder configurations and sample data.
 * @param decoderConfig - Video and audio decoder configurations.
 * @param videoSamples - Array of extended video samples.
 * @param audioSamples - Array of extended audio samples.
 * @returns An object containing metadata (duration, width, height, audioSampleRate, audioChanCount).
 */
function genMeta(
  decoderConfig: MP4DecoderConfig,
  videoSamples: ExtMP4Sample[],
  audioSamples: ExtMP4Sample[],
) {
  const meta = {
    duration: 0,
    width: 0,
    height: 0,
    audioSampleRate: 0,
    audioChanCount: 0,
  };

  // Populate video metadata if video track exists
  if (decoderConfig.video != null && videoSamples.length > 0) {
    meta.width = decoderConfig.video.codedWidth ?? 0;
    meta.height = decoderConfig.video.codedHeight ?? 0;
  }
  // Populate audio metadata if audio track exists
  if (decoderConfig.audio != null && audioSamples.length > 0) {
    meta.audioSampleRate = DEFAULT_AUDIO_CONF.sampleRate; // Use default if not available in config (should be)
    meta.audioChanCount = DEFAULT_AUDIO_CONF.channelCount; // Use default if not available in config
  }

  let videoDuration = 0;
  let audioDuration = 0;
  // Calculate duration from video samples (timestamp of last sample + its duration)
  if (videoSamples.length > 0) {
    for (let i = videoSamples.length - 1; i >= 0; i--) {
      const sample = videoSamples[i];
      if (sample.deleted) continue; // Skip deleted samples
      videoDuration = sample.cts + sample.duration;
      break;
    }
  }
  // Calculate duration from audio samples
  if (audioSamples.length > 0) {
    const lastSample = audioSamples.at(-1)!; // Non-null assertion as length > 0
    audioDuration = lastSample.cts + lastSample.duration;
  }
  // Overall duration is the maximum of video and audio durations
  meta.duration = Math.max(videoDuration, audioDuration);

  return meta;
}

/**
 * Creates and initializes VideoFrameFinder and AudioFrameFinder instances.
 * @param decoderConfig - Video and audio decoder configurations.
 * @param localFileReader - Reader for the local OPFS file.
 * @param videoSamples - Array of extended video samples.
 * @param audioSamples - Array of extended audio samples.
 * @param volume - Audio volume level.
 * @param logPrefix - Prefix for console logging.
 * @returns An object containing the initialized VideoFrameFinder and AudioFrameFinder (or null if not applicable).
 */
<<<<<<< HEAD
// TODO-REFACTOR: `genDecoder` is a factory for VideoFrameFinder and AudioFrameFinder.
// The parameters (localFileReader, samples, config, logPrefix) are common.
// Consider if the finders could share more logic or if their construction could be less verbose.
=======
>>>>>>> 1987a2b3
function genDecoder(
  decoderConfig: MP4DecoderConfig,
  localFileReader: LocalFileReader,
  videoSamples: ExtMP4Sample[],
  audioSamples: ExtMP4Sample[],
  volume: number,
  logPrefix: string,
) {
  return {
    // Initialize AudioFrameFinder if audio is enabled, config exists, and samples are present
    audioFrameFinder:
      volume === 0 ||
      decoderConfig.audio == null ||
      audioSamples.length === 0
        ? null
        : new AudioFrameFinder(
            localFileReader,
            audioSamples,
            decoderConfig.audio,
            {
              volume,
              targetSampleRate: DEFAULT_AUDIO_CONF.sampleRate,
            },
            logPrefix,
          ),
    // Initialize VideoFrameFinder if video config exists and samples are present
    videoFrameFinder:
      decoderConfig.video == null || videoSamples.length === 0
        ? null
        : new VideoFrameFinder(
            localFileReader,
            videoSamples,
            decoderConfig.video,
            logPrefix,
          ),
  };
}

/**
 * Parses an MP4 file (from OPFSToolFile) to extract samples, decoder configurations, and header box positions.
 * @param opfsToolsFile - The OPFS file object.
 * @param opts - MP4Clip options.
 * @param logPrefix - Prefix for console logging.
 * @returns A Promise that resolves with an object containing videoSamples, audioSamples, decoderConf, and headerBoxPos.
 * @throws Error if the stream parsing completes but no metadata (mp4Info) is emitted, or if no samples are found.
 */
<<<<<<< HEAD
// REFACTOR-IDEA: The callback-based nature of `quickParseMP4File` makes `mp4FileToSamples` flow
// somewhat complex with variables (`mp4Info`, `decoderConfig`, etc.) being mutated in callbacks.
// If `quickParseMP4File` could be promisified or refactored to return all data at once,
// this function's structure could be simplified using async/await more directly.
// TODO-REFACTOR: `mp4FileToSamples` does multiple things: MP4 parsing, sample extraction,
// config extraction, and sample normalization. Consider breaking these into smaller,
// more focused functions for better separation of concerns.
=======
>>>>>>> 1987a2b3
async function mp4FileToSamples(
  opfsToolsFile: OPFSToolFile,
  opts: MP4ClipOpts = {},
  logPrefix: string,
) {
  let mp4Info: MP4Info | null = null; // To store MP4 metadata from mp4box.js
  const decoderConfig: MP4DecoderConfig = { video: null, audio: null }; // To store decoder configurations
  let videoSamples: ExtMP4Sample[] = []; // To store extracted video samples
  let audioSamples: ExtMP4Sample[] = []; // To store extracted audio samples
  let headerBoxPos: Array<{ start: number; size: number }> = []; // To store positions of ftyp and moov boxes

  let videoDeltaTS = -1; // Timestamp offset for video samples (to make first sample's DTS near zero)
  let audioDeltaTS = -1; // Timestamp offset for audio samples
  const reader = await opfsToolsFile.createReader(); // Create a reader for the OPFS file

  // Use quickParseMP4File to efficiently parse the MP4 file
  await quickParseMP4File(
    reader,
    // onReady callback: called when mp4box.js has parsed the 'moov' atom
    (data) => {
      mp4Info = data.info; // Store the MP4 info
      const ftypBox = data.mp4boxFile.ftyp!; // Get ftyp box (non-null assertion)
      headerBoxPos.push({ start: ftypBox.start, size: ftypBox.size }); // Store its position and size
      const moovBox = data.mp4boxFile.moov!; // Get moov box
      headerBoxPos.push({ start: moovBox.start, size: moovBox.size }); // Store its position and size

      // Extract video and audio decoder configurations from the parsed file
      let {
        videoDecoderConf: rawVideoConfig,
        audioDecoderConf: rawAudioConfig,
      } = extractFileConfig(data.mp4boxFile, data.info);
      decoderConfig.video = rawVideoConfig ?? null;
      decoderConfig.audio = rawAudioConfig ?? null;

      if (rawVideoConfig == null && rawAudioConfig == null) {
        console.error(logPrefix, 'MP4Clip no video and audio track');
      }
      console.info(
        logPrefix,
        'mp4BoxFile moov ready',
        {
          // Log relevant info, excluding bulky track details for brevity
          ...data.info,
          tracks: null,
          videoTracks: null,
          audioTracks: null,
        },
        decoderConfig,
      );
    },
    // onSamples callback: called when mp4box.js has extracted sample metadata
    (_, type, samples) => {
      if (type === 'video') {
        if (videoDeltaTS === -1) videoDeltaTS = samples[0].dts; // Set delta based on first video sample's DTS
        for (const sample of samples) {
          // Normalize timescale and store extended sample info
          videoSamples.push(
            normalizeTimescale(sample, videoDeltaTS, 'video', logPrefix),
          );
        }
      } else if (type === 'audio' && opts.audio) {
        // Process audio samples only if audio is enabled in options
        if (audioDeltaTS === -1) audioDeltaTS = samples[0].dts; // Set delta for audio
        for (const sample of samples) {
          audioSamples.push(
            normalizeTimescale(sample, audioDeltaTS, 'audio', logPrefix),
          );
        }
      }
    },
  );
  await reader.close(); // Close the file reader

  const lastSample = videoSamples.at(-1) ?? audioSamples.at(-1);
  if (mp4Info == null) {
    throw Error(`${logPrefix} MP4Clip stream is done, but not emit ready`);
  } else if (lastSample == null) {
    throw Error(`${logPrefix} MP4Clip stream not contain any sample`);
  }
  // Attempt to fix potential black frame issue at the beginning of the video
  fixFirstBlackFrame(videoSamples, logPrefix);
  console.info(logPrefix, 'mp4 stream parsed');
  return {
    videoSamples,
    audioSamples,
    decoderConf: decoderConfig,
    headerBoxPos,
  };

  /**
   * Normalizes sample timestamps (CTS, DTS, duration) to microseconds (1e6 timescale)
   * and adjusts them by a delta to make the first sample's DTS close to zero.
   * Also identifies IDR frames and handles potential NALU offsets for AVC/HEVC.
   */
<<<<<<< HEAD
  // TODO-REFACTOR: The NALU offset logic in `normalizeTimescale` is codec-specific (H.264/H.265).
  // If more codecs are supported in the future, this could be refactored, possibly using a
  // strategy pattern or per-codec helper functions to handle such details.
=======
>>>>>>> 1987a2b3
  function normalizeTimescale(
    sample: MP4Sample,
    delta = 0,
    sampleType: 'video' | 'audio',
    logPrefix: string,
  ): ExtMP4Sample {
    // Determine if it's an IDR frame and find NALU offset if applicable (for video)
    const idrNALUInfo =
      sampleType === 'video' && sample.is_sync
        ? findIDRNALUOffset(sample.data, sample.description.type)
        : { offset: -1 };
    let dataOffset = sample.offset;
    let dataSize = sample.size;
    // If IDR NALU offset is found, adjust data offset and size to skip preceding NALUs (e.g., SEI)
    // This can prevent decoding issues with some decoders.
    if (idrNALUInfo.offset >= 0) {
      dataOffset += idrNALUInfo.offset;
      dataSize -= idrNALUInfo.offset;
    }
    return {
      ...sample,
      is_idr: idrNALUInfo.offset >= 0, // Mark if it's an IDR frame (or contains one after offset)
      offset: dataOffset,
      size: dataSize,
      // Normalize timestamps to microseconds (timescale 1e6)
      cts: ((sample.cts - delta) / sample.timescale) * 1e6,
      dts: ((sample.dts - delta) / sample.timescale) * 1e6,
      duration: (sample.duration / sample.timescale) * 1e6,
      timescale: 1e6, // Set timescale to microseconds
      // For audio, data is kept in memory. For video, it's set to null to be loaded on demand.
      data: sampleType === 'video' ? null : sample.data,
    };
  }
}

/**
 * Manages video frame decoding and retrieval.
 * It efficiently seeks to the requested time, decodes a Group of Pictures (GoP),
 * and provides the target VideoFrame.
 */
<<<<<<< HEAD
// TODO-REFACTOR: The state management in VideoFrameFinder (e.g., #currentTimestamp, #isDecodingInProgress, #useSoftwareDecoding)
// could be encapsulated into a more formal state machine pattern to handle transitions between states like
// 'idle', 'decoding', 'seeking', 'error', 'softwareFallback' more robustly.
// TODO-REFACTOR: Error handling in `VideoFrameFinder` (e.g., in `#reset` or `#startDecode`) could be more structured.
// For instance, defining specific error types or using a retry policy for certain recoverable errors.
// TODO-REFACTOR: The constructor of `VideoFrameFinder` takes multiple individual parameters.
// Consider using a single options object for better readability and extensibility if more params are added.
// REFACTOR-IDEA: Parts of the `find` or `#parseFrame` methods in `VideoFrameFinder` are quite complex.
// They could potentially be broken down into smaller, more manageable helper methods to improve clarity.
=======
>>>>>>> 1987a2b3
class VideoFrameFinder {
  #decoder: VideoDecoder | null = null; // The VideoDecoder instance
  #logPrefix: string; // Prefix for console logging

  constructor(
    public localFileReader: LocalFileReader, // Reader for the OPFS file
    public samples: ExtMP4Sample[], // Array of extended video samples
    public config: VideoDecoderConfig, // Video decoder configuration
    logPrefix: string,
  ) {
    this.#logPrefix = `${logPrefix} VideoFrameFinder:`;
  }
<<<<<<< HEAD

  #currentTimestamp = 0; // Timestamp of the last requested frame (microseconds)
  #currentAborter = { abort: false, startTime: performance.now() }; // Aborter for ongoing find operation

=======

  #currentTimestamp = 0; // Timestamp of the last requested frame (microseconds)
  #currentAborter = { abort: false, startTime: performance.now() }; // Aborter for ongoing find operation

>>>>>>> 1987a2b3
  /**
   * Finds and returns a VideoFrame for the specified time.
   * @param time - The target time in microseconds.
   * @returns A Promise that resolves to a VideoFrame or null if not found or aborted.
   */
  find = async (time: number): Promise<VideoFrame | null> => {
    // Reset decoder if:
    // - It's null or closed
    // - Seeking backwards in time (time <= this.#currentTimestamp)
    // - Seeking too far forward (more than 3 seconds, indicating a significant jump)
    if (
      this.#decoder == null ||
      this.#decoder.state === 'closed' ||
      time <= this.#currentTimestamp ||
      time - this.#currentTimestamp > 3e6 // 3 seconds
    ) {
      this.#reset(time); // Reset decoder and seek to the new time
    }

    this.#currentAborter.abort = true; // Abort any previous find operation
    this.#currentTimestamp = time; // Update current timestamp

    // Start new find operation
    this.#currentAborter = { abort: false, startTime: performance.now() };
    const videoFrame = await this.#parseFrame(
      time,
      this.#decoder,
      this.#currentAborter,
    );
    this.#sleepCount = 0; // Reset sleep counter after successful find
    return videoFrame;
  };

  #lastVideoFrameDuration = 0; // Stores the duration of the last decoded VideoFrame, used if a frame lacks duration

  #useSoftwareDecoding = false; // Flag to indicate if software decoding is being used (after hardware failure)
  #decodeCursorIndex = 0; // Current index in the samples array for decoding
  #decodedVideoFrames: VideoFrame[] = []; // Buffer for decoded video frames
  #outputFrameCount = 0; // Counter for frames output by the decoder
  #inputChunkCount = 0; // Counter for chunks sent to the decoder
  #sleepCount = 0; // Counter for how many times parsing has slept waiting for frames
  #predecodeError = false; // Flag if an error occurred during pre-decoding

  /**
   * Internal method to parse frames until the target time is reached.
   * Manages decoding, frame buffering, and error handling.
   * @param time - Target time in microseconds.
   * @param decoder - The VideoDecoder instance.
   * @param aborter - Abort controller for the current find operation.
   * @returns A Promise resolving to a VideoFrame or null.
   * @throws Error if decoding times out.
   */
  #parseFrame = async (
    time: number,
    decoder: VideoDecoder | null,
    aborter: { abort: boolean; startTime: number },
  ): Promise<VideoFrame | null> => {
    // If decoder is invalid or operation is aborted, return null
    if (decoder == null || decoder.state === 'closed' || aborter.abort)
      return null;

    // Check buffered frames first
    if (this.#decodedVideoFrames.length > 0) {
      const videoFrame = this.#decodedVideoFrames[0];
      // If the target time is before the first buffered frame, it means we overshot or seeked back
      if (time < videoFrame.timestamp) return null;

      this.#decodedVideoFrames.shift(); // Remove the first frame from buffer
      // If the frame is too old (target time is past its duration), close it and try again
      if (time > videoFrame.timestamp + (videoFrame.duration ?? 0)) {
        videoFrame.close();
        return await this.#parseFrame(time, decoder, aborter); // Recursively call to get next frame
      }

      // If buffer is running low and no predecode error, start pre-decoding next GoP
      if (!this.#predecodeError && this.#decodedVideoFrames.length < 10) {
        this.#startDecode(decoder).catch((err) => {
          this.#predecodeError = true; // Mark predecode error
          this.#reset(time); // Reset decoder on error
          throw err;
        });
      }
      // Frame is suitable, return it
      return videoFrame;
    }

    // If no suitable frame in buffer, check decoder state
    if (
      this.#isDecodingInProgress || // If currently decoding
      // Or if there are pending frames in decoder queue
      (this.#outputFrameCount < this.#inputChunkCount &&
        decoder.decodeQueueSize > 0)
    ) {
      // Timeout check: if parsing takes too long, throw an error
      if (performance.now() - aborter.startTime > 6000) {
        // 6 seconds timeout
        throw Error(
          `${this.#logPrefix} MP4Clip.tick video timeout, ${JSON.stringify(
            this.#getState(),
          )}`,
        );
      }
      // Decoder is busy, wait and retry
      this.#sleepCount += 1;
      await sleep(15); // Sleep for a short duration
    } else if (this.#decodeCursorIndex >= this.samples.length) {
      // All samples processed, no more frames
      return null;
    } else {
      // Need more frames, start decoding the next GoP
      try {
        await this.#startDecode(decoder);
      } catch (err) {
        this.#reset(time); // Reset decoder on error
        throw err;
      }
    }
    // Recursively call to continue parsing
    return await this.#parseFrame(time, decoder, aborter);
  };

  #isDecodingInProgress = false; // Flag indicating if a decode operation is active

  /**
   * Starts decoding the next Group of Pictures (GoP) from the sample list.
   * @param decoder - The VideoDecoder instance.
   */
  #startDecode = async (decoder: VideoDecoder) => {
    // Avoid starting new decode if already decoding or queue is too large
    if (this.#isDecodingInProgress || decoder.decodeQueueSize > 600) return;

    let endIndex = this.#decodeCursorIndex + 1;
    if (endIndex > this.samples.length) return; // No more samples

    this.#isDecodingInProgress = true;
    let hasValidFrameInGoP = false; // Check if the GoP contains any non-deleted frames
    // Find the end of the current GoP (next IDR frame)
    for (; endIndex < this.samples.length; endIndex++) {
      const sample = this.samples[endIndex];
      if (!hasValidFrameInGoP && !sample.deleted) {
        hasValidFrameInGoP = true;
      }
      if (sample.is_idr) break;
    }

    if (hasValidFrameInGoP) {
      const gopSamples = this.samples.slice(this.#decodeCursorIndex, endIndex);
      if (gopSamples[0]?.is_idr !== true) {
        // First sample of a GoP should ideally be an IDR frame
        console.warn(this.#logPrefix, 'First sample of GoP not an IDR frame');
      } else {
        const readStartTime = performance.now();
        // Convert MP4 samples to EncodedVideoChunks
        const chunks = await videoSamplesToEncodedChunks(
          gopSamples,
          this.localFileReader,
        );
        const readDuration = performance.now() - readStartTime;
        // Log if reading chunks took a long time
        if (readDuration > 1000) {
          const firstSample = gopSamples[0];
          const lastSample = gopSamples.at(-1)!;
          const rangeSize =
            lastSample.offset + lastSample.size - firstSample.offset;
          console.warn(
            this.#logPrefix,
            `Read video samples time cost: ${Math.round(
              readDuration,
            )}ms, file chunk size: ${rangeSize}`,
          );
        }

        // Check if decoder was closed while reading chunks
        if (decoder.state === 'closed') {
          this.#isDecodingInProgress = false;
          return;
        }

        this.#lastVideoFrameDuration = chunks[0]?.duration ?? 0; // Store duration for potential fix
        // Decode the GoP
        decodeGoP(decoder, chunks, {
          onDecodingError: (err) => {
            if (this.#useSoftwareDecoding) {
              // If already tried software decoding, throw error
              throw err;
            } else if (this.#outputFrameCount === 0) {
              // If no frames output yet, try downgrading to software decoding
              this.#useSoftwareDecoding = true;
              console.warn(
                this.#logPrefix,
                'Downgrade to software decode due to error:',
                err.message,
              );
              this.#reset(); // Reset with software decoding preference
            }
          },
        });
        this.#inputChunkCount += chunks.length; // Increment input chunk count
      }
    }
    this.#decodeCursorIndex = endIndex; // Move cursor to the end of the processed GoP
    this.#isDecodingInProgress = false;
  };

  /**
   * Resets the VideoDecoder instance.
   * Closes the current decoder, clears frame buffers, and creates a new decoder
   * configured for the specified time (or start if no time provided).
   * @param time - Optional time (microseconds) to seek to after reset.
   */
  #reset = (time?: number) => {
    this.#isDecodingInProgress = false;
    this.#decodedVideoFrames.forEach((frame) => frame.close()); // Close buffered frames
    this.#decodedVideoFrames = [];
    this.#predecodeError = false;

    // Determine the starting sample index for the new decoder
    if (time == null || time === 0) {
      this.#decodeCursorIndex = 0; // Start from the beginning
    } else {
      // Find the keyframe index at or before the target time
      let keyFrameIndex = 0;
      for (let i = 0; i < this.samples.length; i++) {
        const sample = this.samples[i];
        if (sample.is_idr) keyFrameIndex = i; // Update last known keyframe
        if (sample.cts < time) continue; // If sample is before target time, continue
        this.#decodeCursorIndex = keyFrameIndex; // Set cursor to the keyframe at/before time
        break;
      }
    }
    this.#inputChunkCount = 0;
    this.#outputFrameCount = 0;

    if (this.#decoder?.state !== 'closed') this.#decoder?.close(); // Close existing decoder

    // Prepare new decoder configuration, potentially preferring software decoding
    const decoderConfigWithFallback = {
      ...this.config,
      ...(this.#useSoftwareDecoding
        ? { hardwareAcceleration: 'prefer-software' as HardwarePreference }
        : {}),
    } as VideoDecoderConfig;

    this.#decoder = new VideoDecoder({
      output: (videoFrame) => {
        this.#outputFrameCount += 1;
        if (videoFrame.timestamp === -1) {
          // Placeholder frame, ignore
          videoFrame.close();
          return;
        }
        let resultVideoFrame = videoFrame;
        // If VideoFrame duration is null, use the last known duration
        if (videoFrame.duration == null) {
          resultVideoFrame = new VideoFrame(videoFrame, {
            duration: this.#lastVideoFrameDuration,
          });
          videoFrame.close(); // Close original frame
        }
        this.#decodedVideoFrames.push(resultVideoFrame); // Add to buffer
      },
      error: (err) => {
        if (err.message.includes('Codec reclaimed due to inactivity')) {
          // Decoder was closed by browser due to inactivity, can happen if tab is in background
          this.#decoder = null; // Mark decoder as null
          console.warn(this.#logPrefix, err.message);
          return;
        }
        const errorMsg = `${
          this.#logPrefix
        } VideoFinder VideoDecoder error: ${
          err.message
        }, config: ${JSON.stringify(
          decoderConfigWithFallback,
        )}, state: ${JSON.stringify(this.#getState())}`;
        console.error(errorMsg);
        throw Error(errorMsg); // Rethrow as a critical error
      },
    });
    this.#decoder.configure(decoderConfigWithFallback);
  };

  /**
   * Gets the current state of the VideoFrameFinder for debugging.
   * @returns An object containing state information.
   */
  #getState = () => ({
    time: this.#currentTimestamp,
    decoderState: this.#decoder?.state,
    decoderQueueSize: this.#decoder?.decodeQueueSize,
    decodeCursorIndex: this.#decodeCursorIndex,
    sampleLength: this.samples.length,
    inputChunkCount: this.#inputChunkCount,
    outputFrameCount: this.#outputFrameCount,
    cachedFrameCount: this.#decodedVideoFrames.length,
    isSoftwareDecoding: this.#useSoftwareDecoding,
    clipInstanceCount: CLIP_ID, // Global count of MP4Clip instances
    sleepCount: this.#sleepCount,
    memoryInfo: memoryUsageInfo(), // Browser memory usage if available
  });

  /**
   * Destroys the VideoFrameFinder, closing the decoder and file reader.
   */
  destroy = () => {
    if (this.#decoder?.state !== 'closed') this.#decoder?.close();
    this.#decoder = null;
    this.#currentAborter.abort = true; // Abort any ongoing operations
    this.#decodedVideoFrames.forEach((frame) => frame.close()); // Close buffered frames
    this.#decodedVideoFrames = [];
    this.localFileReader.close(); // Close the file reader
  };
}

/**
 * Finds the index of the sample that contains the given time.
 * @param time - The time in microseconds.
 * @param samples - An array of extended MP4 samples.
 * @returns The index of the matching sample, or 0 if not found or time is before first sample.
 */
function findIndexOfSamples(time: number, samples: ExtMP4Sample[]): number {
  for (let i = 0; i < samples.length; i++) {
    const sample = samples[i];
    // Check if time falls within the sample's duration
    if (time >= sample.cts && time < sample.cts + sample.duration) {
      return i;
    }
    // If sample's start time is past the target time, no further samples will match
    if (sample.cts > time) break;
  }
  return 0; // Default to first sample if no exact match or time is early
}

/**
 * Manages audio frame decoding, resampling, and volume adjustment.
 * It efficiently seeks to the requested time, decodes audio chunks,
 * and provides PCM data.
 */
<<<<<<< HEAD
// TODO-REFACTOR: Similar to VideoFrameFinder, `AudioFrameFinder` state management (`#currentTimestamp`, `#decodeCursorIndex`)
// could be more formalized. Error handling and constructor parameters also follow similar patterns
// and could benefit from the same refactoring considerations (state machine, structured errors, options object).
// REFACTOR-IDEA: `AudioFrameFinder`'s `#parseFrame` logic for handling buffer shortages and decoder state
// could be extracted or simplified for better readability.
=======
>>>>>>> 1987a2b3
class AudioFrameFinder {
  #volume = 1; // Audio volume (0.0 to 1.0)
  #targetSampleRate; // Target sample rate for output PCM data
  #logPrefix: string; // Prefix for console logging

  constructor(
    public localFileReader: LocalFileReader, // Reader for the OPFS file
    public samples: ExtMP4Sample[], // Array of extended audio samples
    public config: AudioDecoderConfig, // Audio decoder configuration
    opts: { volume: number; targetSampleRate: number },
    logPrefix: string,
  ) {
    this.#volume = opts.volume;
    this.#targetSampleRate = opts.targetSampleRate;
    this.#logPrefix = `${logPrefix} AudioFrameFinder:`;
  }

  #audioChunksDecoder: ReturnType<typeof createAudioChunksDecoder> | null = null; // Decoder instance
  #currentAborter = { abort: false, startTime: performance.now() }; // Aborter for ongoing find operation

  /**
   * Finds and returns PCM audio data for the specified time.
   * @param time - The target time in microseconds.
   * @returns A Promise that resolves to an array of Float32Arrays (PCM data per channel).
   */
  find = async (time: number): Promise<Float32Array[]> => {
    // Determine if a reset is needed (significant time jump or decoder closed)
    const needsReset =
      time <= this.#currentTimestamp || // Seeking backwards
      time - this.#currentTimestamp > 0.1e6; // Seeking forward more than 100ms (heuristic)

    if (
      this.#audioChunksDecoder == null ||
      this.#audioChunksDecoder.state === 'closed' ||
      needsReset
    ) {
      this.#reset(); // Reset decoder
    }

    if (needsReset) {
      // If seeking, update current timestamp and find the starting sample index
      this.#currentTimestamp = time;
      this.#decodeCursorIndex = findIndexOfSamples(time, this.samples);
    }

    this.#currentAborter.abort = true; // Abort previous operation
    const deltaTime = time - this.#currentTimestamp; // Time difference from last find
    this.#currentTimestamp = time; // Update current time

    this.#currentAborter = { abort: false, startTime: performance.now() };

    // Calculate number of frames needed based on delta time and sample rate
    const pcmData = await this.#parseFrame(
      Math.ceil(deltaTime * (this.#targetSampleRate / 1e6)),
      this.#audioChunksDecoder,
      this.#currentAborter,
    );
    this.#sleepCount = 0; // Reset sleep counter
    return pcmData;
  };

  #currentTimestamp = 0; // Timestamp of the last requested audio data (microseconds)
  #decodeCursorIndex = 0; // Current index in the audio samples array for decoding
  #pcmDataBuffer: {
    frameCount: number; // Total number of frames in the buffer
    data: [Float32Array, Float32Array][]; // Buffered PCM data (stereo pairs)
  } = {
    frameCount: 0,
    data: [],
  };
  #sleepCount = 0; // Counter for how many times parsing has slept waiting for data

  /**
   * Internal method to parse audio frames until enough data for the requested duration is available.
   * Manages decoding, buffering, and error handling.
   * @param emitFrameCount - Number of PCM frames to emit.
   * @param decoder - The audio chunks decoder instance.
   * @param aborter - Abort controller for the current find operation.
   * @returns A Promise resolving to an array of Float32Arrays (PCM data).
   * @throws Error if decoding times out.
   */
  #parseFrame = async (
    emitFrameCount: number,
    decoder: ReturnType<typeof createAudioChunksDecoder> | null = null,
    aborter: { abort: boolean; startTime: number },
  ): Promise<Float32Array[]> => {
    if (
      decoder == null ||
      aborter.abort ||
      decoder.state === 'closed' ||
      emitFrameCount === 0
    ) {
      return []; // Return empty if invalid state or no frames needed
    }

    // Check if buffered data is sufficient
    const remainingFrameCount = this.#pcmDataBuffer.frameCount - emitFrameCount;
    if (remainingFrameCount > 0) {
      // If buffer is running low (less than 100ms of audio), start pre-decoding more
      if (remainingFrameCount < DEFAULT_AUDIO_CONF.sampleRate / 10) {
        this.#startDecode(decoder);
      }
      return emitAudioFrames(this.#pcmDataBuffer, emitFrameCount); // Emit requested frames from buffer
    }

    // If decoder is busy
    if (decoder.isDecoding) {
      // Timeout check
      if (performance.now() - aborter.startTime > 3000) {
        // 3 seconds timeout
        aborter.abort = true;
        throw Error(
          `${
            this.#logPrefix
          } MP4Clip.tick audio timeout, ${JSON.stringify(this.#getState())}`,
        );
      }
      // Wait and retry
      this.#sleepCount += 1;
      await sleep(15);
    } else if (this.#decodeCursorIndex >= this.samples.length - 1) {
      // All samples processed, emit remaining buffered data
      return emitAudioFrames(this.#pcmDataBuffer, this.#pcmDataBuffer.frameCount);
    } else {
      // Need more data, start decoding
      this.#startDecode(decoder);
    }
    // Recursively call to continue parsing
    return this.#parseFrame(emitFrameCount, decoder, aborter);
  };

  /**
   * Starts decoding a batch of audio samples.
   * @param decoder - The audio chunks decoder instance.
   */
  #startDecode = (decoder: ReturnType<typeof createAudioChunksDecoder>) => {
    const decodeBatchSize = 10; // Number of samples to decode at once
    // Don't start if decode queue is already large
    if (decoder.decodeQueueSize > decodeBatchSize) return;

    const samplesToDecode = [];
    let i = this.#decodeCursorIndex;
    // Collect next batch of non-deleted samples
    while (i < this.samples.length) {
      const sample = this.samples[i];
      i += 1;
      if (sample.deleted) continue;
      samplesToDecode.push(sample);
      if (samplesToDecode.length >= decodeBatchSize) break;
    }
    this.#decodeCursorIndex = i; // Update cursor

    // Convert to EncodedAudioChunks and send to decoder
    decoder.decode(
      samplesToDecode.map(
        (sample) =>
          new EncodedAudioChunk({
            type: 'key', // Assuming all audio chunks are key for simplicity here, might need adjustment
            timestamp: sample.cts,
            duration: sample.duration,
            data: sample.data!, // Non-null assertion as audio data is stored in ExtMP4Sample
          }),
      ),
    );
  };

  /**
   * Resets the AudioDecoder instance and clears buffers.
   * Creates a new decoder instance.
   */
  #reset = () => {
    this.#currentTimestamp = 0;
    this.#decodeCursorIndex = 0;
    this.#pcmDataBuffer = {
      frameCount: 0,
      data: [],
    };
    this.#audioChunksDecoder?.close(); // Close existing decoder
    // Create a new decoder
    this.#audioChunksDecoder = createAudioChunksDecoder(
      this.config,
      {
        resampleRate: DEFAULT_AUDIO_CONF.sampleRate, // Resample to default rate
        volume: this.#volume, // Apply volume
      },
      (pcmArray) => {
        // Callback for when decoded PCM data is available
        this.#pcmDataBuffer.data.push(
          pcmArray as [Float32Array, Float32Array], // Assuming stereo
        );
        this.#pcmDataBuffer.frameCount += pcmArray[0].length; // Update frame count
      },
      this.#logPrefix,
    );
  };

  /**
   * Gets the current state of the AudioFrameFinder for debugging.
   * @returns An object containing state information.
   */
  #getState = () => ({
    time: this.#currentTimestamp,
    decoderState: this.#audioChunksDecoder?.state,
    decoderQueueSize: this.#audioChunksDecoder?.decodeQueueSize,
    decodeCursorIndex: this.#decodeCursorIndex,
    sampleLength: this.samples.length,
    pcmFrameCountInBuffer: this.#pcmDataBuffer.frameCount,
    clipInstanceCount: CLIP_ID,
    sleepCount: this.#sleepCount,
    memoryInfo: memoryUsageInfo(),
  });

  /**
   * Destroys the AudioFrameFinder, closing the decoder.
   */
  destroy = () => {
    this.#audioChunksDecoder?.close();
    this.#audioChunksDecoder = null;
    this.#currentAborter.abort = true; // Abort ongoing operations
    this.#pcmDataBuffer = {
      // Clear buffer
      frameCount: 0,
      data: [],
    };
    this.localFileReader.close(); // Close file reader
  };
}

/**
 * Creates an audio decoder that processes EncodedAudioChunks,
 * handles resampling, volume adjustment, and outputs PCM data.
 * @param decoderConfig - Configuration for the AudioDecoder.
 * @param opts - Options for resampling rate and volume.
 * @param outputCb - Callback function to handle output PCM data.
 * @param logPrefix - Prefix for console logging.
 * @returns An object with methods to decode, close, and get decoder state.
 */
function createAudioChunksDecoder(
  decoderConfig: AudioDecoderConfig,
  opts: { resampleRate: number; volume: number },
  outputCb: (pcm: Float32Array[]) => void,
  logPrefix: string,
) {
  let inputChunkCount = 0; // Count of chunks sent to decoder
  let outputFrameCount = 0; // Count of frames (AudioData) output by decoder

  // Handles output from decoder or resampler queue
  const outputPCMHandler = (pcmArray: Float32Array[]) => {
    outputFrameCount += 1;
    if (pcmArray.length === 0) return;

    // Apply volume adjustment
    if (opts.volume !== 1) {
      for (const pcmChannel of pcmArray) {
        for (let i = 0; i < pcmChannel.length; i++) {
          pcmChannel[i] *= opts.volume;
        }
      }
    }

    // Ensure stereo output (duplicate channel if mono)
    if (pcmArray.length === 1) {
      pcmArray = [pcmArray[0], pcmArray[0]];
    }

    outputCb(pcmArray); // Call the main output callback
  };

  // Create a promise queue for resampling to ensure ordered output
  const resampleQueue = createPromiseQueue<Float32Array[]>(outputPCMHandler);

  const needsResampling = opts.resampleRate !== decoderConfig.sampleRate;
  let audioDecoder = new AudioDecoder({
    output: (audioData) => {
      const pcmData = extractPCM4AudioData(audioData); // Extract PCM from AudioData
      if (needsResampling) {
        // If resampling is needed, add a resampling task to the queue
        resampleQueue(() =>
          audioResample(pcmData, audioData.sampleRate, {
            rate: opts.resampleRate,
            chanCount: audioData.numberOfChannels,
          }),
        );
      } else {
        // Otherwise, handle PCM data directly
        outputPCMHandler(pcmData);
      }
      audioData.close(); // Close the AudioData object
    },
    error: (err) => {
      if (err.message.includes('Codec reclaimed due to inactivity')) {
        return; // Ignore inactivity errors
      }
      handleDecodeError(
        `${logPrefix} createAudioChunksDecoder AudioDecoder error`,
        err as Error,
      );
    },
  });
  audioDecoder.configure(decoderConfig);

  // Helper to format and throw decoding errors
  function handleDecodeError(prefixStr: string, err: Error) {
    const errorMsg = `${prefixStr}: ${
      (err as Error).message
    }, state: ${JSON.stringify({
      queueSize: audioDecoder.decodeQueueSize,
      state: audioDecoder.state,
      inputChunkCount,
      outputFrameCount,
    })}`;
    console.error(errorMsg);
    throw Error(errorMsg);
  }

  return {
    decode(chunks: EncodedAudioChunk[]) {
      inputChunkCount += chunks.length;
      try {
        for (const chunk of chunks) audioDecoder.decode(chunk);
      } catch (err) {
        handleDecodeError(
          `${logPrefix} decode audio chunk error`,
          err as Error,
        );
      }
    },
    close() {
      if (audioDecoder.state !== 'closed') audioDecoder.close();
    },
    get isDecoding() {
      // True if there are more inputs than outputs and decoder queue has items
      return (
        inputChunkCount > outputFrameCount && audioDecoder.decodeQueueSize > 0
      );
    },
    get state() {
      return audioDecoder.state;
    },
    get decodeQueueSize() {
      return audioDecoder.decodeQueueSize;
    },
  };
}

<<<<<<< HEAD
// 并行执行任务，但按顺序emit结果
// REFACTOR-IDEA: `createPromiseQueue` is a generic utility. If used elsewhere,
// it could be moved to a more general utility module.
=======
/**
 * Creates a queue that executes asynchronous tasks and emits their results in order.
 * @param onResult - Callback function to handle each result.
 * @returns A function to add new tasks to the queue.
 */
>>>>>>> 1987a2b3
function createPromiseQueue<T extends any>(onResult: (data: T) => void) {
  const resultsCache: T[] = []; // Cache for results, indexed by their add order
  let waitingIndex = 0; // Index of the next result to emit

  // Stores a result in the cache and tries to emit results in order
  function storeAndEmit(result: T, emitIndex: number) {
    resultsCache[emitIndex] = result;
    tryEmit();
  }

  // Emits results from the cache that are in sequence
  function tryEmit() {
    const result = resultsCache[waitingIndex];
    if (result == null) return; // If the next expected result isn't there, wait
    onResult(result); // Emit the result

    waitingIndex += 1; // Move to next expected index
    tryEmit(); // Try to emit further results
  }

  let addIndex = 0; // Index for newly added tasks
  return (task: () => Promise<T>) => {
    const emitIndexForTask = addIndex;
    addIndex += 1;
    task()
      .then((result) => storeAndEmit(result, emitIndexForTask))
      .catch((err) => storeAndEmit(err, emitIndexForTask)); // Store errors too to maintain order
  };
}

/**
 * Extracts a specified number of audio frames from the PCM data buffer.
 * Modifies the buffer by removing the emitted frames.
 * @param pcmDataBuffer - The buffer containing PCM data.
 * @param emitFrameCount - The number of frames to emit.
 * @returns An array of two Float32Arrays (stereo PCM data).
 */
function emitAudioFrames(
  pcmDataBuffer: {
    frameCount: number;
    data: [Float32Array, Float32Array][];
  },
  emitFrameCount: number,
): [Float32Array, Float32Array] {
<<<<<<< HEAD
  // todo: perf 重复利用内存空间
  // REFACTOR-IDEA: The `emitAudioFrames` function creates new Float32Arrays for output.
  // For performance-critical applications, consider a pool of reusable buffers or allowing
  // the caller to provide output buffers to minimize allocations and garbage collection.
=======
  // todo: perf - Consider reusing memory space for audio arrays instead of creating new ones each time
>>>>>>> 1987a2b3
  const audioOutput = [
    new Float32Array(emitFrameCount),
    new Float32Array(emitFrameCount),
  ];
  let currentOffset = 0;
  let bufferIndex = 0;

  // Iterate through the buffered data chunks
  for (; bufferIndex < pcmDataBuffer.data.length; ) {
    const [channel0, channel1] = pcmDataBuffer.data[bufferIndex];
    // If the current chunk is larger than needed to fill emitFrameCount
    if (currentOffset + channel0.length > emitFrameCount) {
      const framesToCopy = emitFrameCount - currentOffset;
      audioOutput[0].set(channel0.subarray(0, framesToCopy), currentOffset);
      audioOutput[1].set(channel1.subarray(0, framesToCopy), currentOffset);
      // Update the chunk in the buffer to remove the copied part
      pcmDataBuffer.data[bufferIndex][0] = channel0.subarray(
        framesToCopy,
        channel0.length,
      );
      pcmDataBuffer.data[bufferIndex][1] = channel1.subarray(
        framesToCopy,
        channel1.length,
      );
      break; // All needed frames have been copied
    } else {
      // If the current chunk fits entirely, copy it all
      audioOutput[0].set(channel0, currentOffset);
      audioOutput[1].set(channel1, currentOffset);
      currentOffset += channel0.length;
      bufferIndex++; // Move to the next chunk
    }
  }
  // Remove processed chunks from the buffer
  pcmDataBuffer.data = pcmDataBuffer.data.slice(bufferIndex);
  pcmDataBuffer.frameCount -= emitFrameCount; // Update total frame count in buffer
  return audioOutput;
}

/**
 * Converts an array of video MP4Samples into EncodedVideoChunks.
 * Reads sample data from the OPFS file. Optimizes reads for small total sizes.
 * @param samples - Array of extended MP4 video samples.
 * @param reader - Reader for the OPFS file.
 * @returns A Promise that resolves to an array of EncodedVideoChunks.
 */
async function videoSamplesToEncodedChunks(
  samples: ExtMP4Sample[],
  reader: Awaited<ReturnType<OPFSToolFile['createReader']>>,
): Promise<EncodedVideoChunk[]> {
  const firstSample = samples[0];
  const lastSample = samples.at(-1);
  if (lastSample == null) return []; // No samples to convert

  // Calculate total size of data range for these samples
  const rangeSize =
    lastSample.offset + lastSample.size - firstSample.offset;

  // If total size is less than 30MB, read all data in one go to reduce I/O operations
  if (rangeSize < 30e6) {
    const data = new Uint8Array(
      await reader.read(rangeSize, { at: firstSample.offset }),
    );
    return samples.map((sample) => {
      const offsetInReadData = sample.offset - firstSample.offset;
      return new EncodedVideoChunk({
        type: sample.is_sync ? 'key' : 'delta', // Mark keyframes (sync samples)
        timestamp: sample.cts,
        duration: sample.duration,
        data: data.subarray(
          offsetInReadData,
          offsetInReadData + sample.size,
        ),
      });
    });
  }

  // If total size is large, read each sample's data individually
  return await Promise.all(
    samples.map(async (sample) => {
      return new EncodedVideoChunk({
        type: sample.is_sync ? 'key' : 'delta',
        timestamp: sample.cts,
        duration: sample.duration,
        data: await reader.read(sample.size, {
          at: sample.offset, // Read data at the specific sample offset
        }),
      });
    }),
  );
}

/**
 * Creates a function that converts VideoFrames to image Blobs using OffscreenCanvas.
 * @param width - Target width of the image.
 * @param height - Target height of the image.
 * @param opts - Image encoding options for `convertToBlob`.
 * @returns An asynchronous function that takes a VideoFrame and returns a Promise resolving to a Blob.
 */
function createVF2BlobConverter(
  width: number,
  height: number,
  opts?: ImageEncodeOptions,
) {
  const canvas = new OffscreenCanvas(width, height); // Create an offscreen canvas
  const context = canvas.getContext('2d')!; // Get 2D rendering context (non-null assertion)

  return async (videoFrame: VideoFrame): Promise<Blob> => {
    context.drawImage(videoFrame, 0, 0, width, height); // Draw VideoFrame onto canvas
    videoFrame.close(); // Close the VideoFrame to free resources
    const blob = await canvas.convertToBlob(opts); // Convert canvas content to Blob
    return blob;
  };
}

/**
 * Splits an array of video samples into two arrays based on a given time.
 * The split aims to preserve GoP structures.
 * @param videoSamples - The array of video samples to split.
 * @param time - The time in microseconds at which to split.
 * @returns An array containing two arrays of video samples (pre-split and post-split), or an empty array if no samples.
 * @throws Error if no video sample is found at the given time.
 */
function splitVideoSampleByTime(
  videoSamples: ExtMP4Sample[],
  time: number,
): [] | [ExtMP4Sample[] | undefined, ExtMP4Sample[] | undefined] {
  if (videoSamples.length === 0) return [];
  let gopStartIndex = 0; // Start index of the GoP containing the split point
  let gopEndIndex = 0; // End index of the GoP containing the split point (exclusive, or length if last GoP)
  let hitIndex = -1; // Index of the sample immediately before or at the split time

  // Iterate through samples to find the split point and relevant GoP boundaries
  for (let i = 0; i < videoSamples.length; i++) {
    const sample = videoSamples[i];
    // Find the sample that is active right before the split time
    if (hitIndex === -1 && time < sample.cts) hitIndex = i - 1;
    // Identify GoP boundaries based on IDR frames
    if (sample.is_idr) {
      if (hitIndex === -1) {
        // If split time is before this IDR, this IDR starts the GoP of interest
        gopStartIndex = i;
      } else {
        // If split time was in a previous GoP, this IDR marks the end of that GoP
        gopEndIndex = i;
        break;
      }
    }
  }

  const hitSample = videoSamples[hitIndex];
  if (hitSample == null) throw Error('Not found video sample by time');

  // Create the "pre-split" slice
  // It includes samples up to the start of the next GoP, or all samples if it's the last GoP
  const preSlice = videoSamples
    .slice(0, gopEndIndex === 0 ? videoSamples.length : gopEndIndex)
    .map((sample) => ({ ...sample })); // Shallow copy samples
  // Mark samples in the GoP that are after the split time as deleted
  for (let i = gopStartIndex; i < preSlice.length; i++) {
    const sample = preSlice[i];
    if (time < sample.cts) {
      sample.deleted = true;
      sample.cts = -1; // Mark as invalid timestamp
    }
  }
  fixFirstBlackFrame(preSlice); // Attempt to fix potential black frame at the start of this slice

  // Create the "post-split" slice
  // It starts from the IDR frame of the GoP containing the split point (or the hit sample if it's an IDR)
  const postSlice = videoSamples
    .slice(hitSample.is_idr ? hitIndex : gopStartIndex)
    .map((sample) => ({ ...sample, cts: sample.cts - time })); // Adjust timestamps relative to the split time

  // Mark samples in the post-slice that are now before time 0 (due to adjustment) as deleted
  for (const sample of postSlice) {
    if (sample.cts < 0) {
      sample.deleted = true;
      sample.cts = -1;
    }
  }
  fixFirstBlackFrame(postSlice); // Fix potential black frame at the start of this new slice

  return [preSlice, postSlice];
}

/**
 * Splits an array of audio samples into two arrays based on a given time.
 * @param audioSamples - The array of audio samples to split.
 * @param time - The time in microseconds at which to split.
 * @returns An array containing two arrays of audio samples (pre-split and post-split), or an empty array if no samples.
 * @throws Error if no audio sample is found at or after the given time (unless it's the very end).
 */
function splitAudioSampleByTime(
  audioSamples: ExtMP4Sample[],
  time: number,
): [] | [ExtMP4Sample[], ExtMP4Sample[]] {
  if (audioSamples.length === 0) return [];
  let hitIndex = -1; // Index of the first sample that starts at or after the split time
  for (let i = 0; i < audioSamples.length; i++) {
    const sample = audioSamples[i];
    if (time > sample.cts) continue; // If sample is before split time, continue
    hitIndex = i;
    break;
  }
  if (hitIndex === -1 && time < audioSamples.at(-1)!.cts + audioSamples.at(-1)!.duration) {
    // If time is within the last sample, effectively split means all samples are in preSlice
    hitIndex = audioSamples.length;
  } else if (hitIndex === -1) {
    throw Error('Not found audio sample by time for splitting');
  }

  // Pre-split slice includes all samples before hitIndex
  const preSlice = audioSamples.slice(0, hitIndex).map((s) => ({ ...s }));
  // Post-split slice includes samples from hitIndex onwards, with adjusted timestamps
  const postSlice = audioSamples
    .slice(hitIndex)
    .map((s) => ({ ...s, cts: s.cts - time })); // Adjust CTS relative to split time
  return [preSlice, postSlice];
}

/**
 * Decodes a Group of Pictures (GoP) using the provided VideoDecoder.
 * Handles potential errors and includes a mechanism to flush the decoder.
 * @param decoder - The VideoDecoder instance.
 * @param chunks - An array of EncodedVideoChunks representing the GoP.
 * @param opts - Options, including an error callback.
 */
function decodeGoP(
  decoder: VideoDecoder,
  chunks: EncodedVideoChunk[],
  opts: {
    onDecodingError?: (err: Error) => void; // Callback for decoding errors
  },
) {
  if (decoder.state !== 'configured') return; // Decoder must be configured
  // Send all chunks in the GoP to the decoder
  for (let i = 0; i < chunks.length; i++) decoder.decode(chunks[i]);

  // Flushing is important after a GoP, especially if the next frame isn't guaranteed to be an IDR.
  // However, on some Windows devices, `flush()` might not resolve, so it's not awaited.
  decoder.flush().catch((err) => {
    if (!(err instanceof Error)) throw err; // Rethrow if not an Error instance
    // Handle specific decoding error if callback is provided
    if (
      err.message.includes('Decoding error') &&
      opts.onDecodingError != null
    ) {
      opts.onDecodingError(err);
      return;
    }
    // If the error is due to decoder closure (e.g., during reset), it's expected.
    if (!err.message.includes('Aborted due to close')) {
      throw err; // Rethrow other unexpected errors
    }
  });
}

/**
 * Finds the offset of the IDR NALU (Network Abstraction Layer Unit) within a raw H.264/AVC or H.265/HEVC sample.
 * This is used to skip potential preceding NALUs (like SEI messages) that might cause decoding issues.
 * @param u8Arr - Uint8Array containing the raw sample data.
 * @param type - Codec type ('avc1' for H.264, 'hvc1' for H.265).
 * @returns The offset of the IDR NALU, or -1 if not found or type is unsupported.
 */
function findIDRNALUOffset(
  u8Arr: Uint8Array,
  type: MP4Sample['description']['type'],
): { offset: number } {
  // Only applicable for AVC and HEVC
  if (type !== 'avc1' && type !== 'hvc1') return { offset: 0 }; // Treat as no offset for other types

  const dataView = new DataView(u8Arr.buffer, u8Arr.byteOffset, u8Arr.byteLength);
  let currentOffset = 0;
  // Iterate through NALUs (typically prefixed with a 4-byte length)
  for (; currentOffset < u8Arr.byteLength - 4; ) {
    // NALU type is in the byte following the 4-byte length prefix
    if (type === 'avc1') {
      // For AVC, IDR NALU type is 5 (nal_unit_type === 5)
      // The NALU header is 1 byte. The type is the lower 5 bits.
      if ((dataView.getUint8(currentOffset + 4) & 0x1f) === 5) {
        return { offset: currentOffset };
      }
    } else if (type === 'hvc1') {
      // For HEVC, IDR NALU types are 19 (IDR_W_RADL) and 20 (IDR_N_LP)
      // The NALU header is 2 bytes. Type is bits 1-6 of the first byte after length.
      const nalUnitType = (dataView.getUint8(currentOffset + 4) >> 1) & 0x3f;
      if (nalUnitType === 19 || nalUnitType === 20) {
        return { offset: currentOffset };
      }
    }
    // Move to the next NALU: current offset + 4-byte length field + length of NALU
    currentOffset += dataView.getUint32(currentOffset) + 4;
  }
  return { offset: -1 }; // IDR NALU not found
}

/**
 * Generates thumbnails from keyframes within a specified time range.
 * @param samples - Array of all video samples.
 * @param localFile - The OPFS file object.
 * @param decoderConfig - Video decoder configuration.
 * @param abortSignal - Signal to abort the operation.
 * @param timeRange - Object with start and end times (microseconds).
 * @param onOutput - Callback function for each decoded frame and completion status.
 * @param logPrefix - Prefix for console logging.
 */
async function thumbnailByKeyFrame(
  samples: ExtMP4Sample[],
  localFile: OPFSToolFile,
  decoderConfig: VideoDecoderConfig,
  abortSignal: AbortSignal,
  timeRange: { start: number; end: number },
  onOutput: (vf: VideoFrame | null, done: boolean) => void,
  logPrefix: string,
) {
  const fileReader = await localFile.createReader();

  // Filter for keyframes (sync samples) within the specified time range that are not deleted
  const keyframeSamples = samples.filter(
    (sample) =>
      !sample.deleted &&
      sample.is_sync &&
      sample.cts >= timeRange.start &&
      sample.cts <= timeRange.end,
  );
  // Convert these samples to EncodedVideoChunks
  const chunks = await videoSamplesToEncodedChunks(keyframeSamples, fileReader);

  if (chunks.length === 0 || abortSignal.aborted) {
    fileReader.close();
    onOutput(null, true); // Signal completion if no chunks or aborted
    return;
  }

  let outputCount = 0; // Counter for output frames

  // Function to create and configure a VideoDecoder for thumbnails
  function createThumbnailDecoder(useSoftwareFallback = false) {
    const currentDecoderConfig = {
      ...decoderConfig,
      ...(useSoftwareFallback
        ? { hardwareAcceleration: 'prefer-software' as HardwarePreference }
        : {}),
    } as VideoDecoderConfig;

    const decoder = new VideoDecoder({
      output: (videoFrame) => {
        outputCount += 1;
        const isDone = outputCount === chunks.length; // Check if all chunks processed
        onOutput(videoFrame, isDone); // Output the frame
        if (isDone) {
          // If done, clean up
          fileReader.close();
          if (decoder.state !== 'closed') decoder.close();
        }
      },
      error: (err) => {
        const errorMsg = `${logPrefix} thumbnails decoder error: ${
          err.message
        }, config: ${JSON.stringify(
          currentDecoderConfig,
        )}, state: ${JSON.stringify({
          queueSize: decoder.decodeQueueSize,
          state: decoder.state,
          outputCount,
          inputChunkCount: chunks.length,
        })}`;
        console.error(errorMsg);
        // Don't rethrow here, allow potential fallback or signal completion
        onOutput(null, true); // Signal completion with error
        fileReader.close();
        if (decoder.state !== 'closed') decoder.close();
      },
    });
    // Abort decoder if the main abort signal is triggered
    abortSignal.addEventListener('abort', () => {
      fileReader.close();
      if (decoder.state !== 'closed') decoder.close();
    });
    decoder.configure(currentDecoderConfig);
    return decoder;
  }

  // Attempt to decode with default (hardware-accelerated if preferred) decoder
  decodeGoP(createThumbnailDecoder(), chunks, {
    onDecodingError: (err) => {
      console.warn(logPrefix, 'thumbnailsByKeyFrame error:', err.message);
      // If decoding fails and no frames were output, try downgrading to software decoding
      if (outputCount === 0 && !abortSignal.aborted) {
        console.info(
          logPrefix,
          'Retrying thumbnail generation with software decoding.',
        );
        decodeGoP(createThumbnailDecoder(true), chunks, {
          onDecodingError: (retryErr) => {
            // If software decoding also fails
            console.error(
              logPrefix,
              'thumbnailsByKeyFrame retry with software decode failed:',
              retryErr.message,
            );
            onOutput(null, true); // Signal completion with error
            fileReader.close();
          },
        });
      } else {
        // If some frames were output or aborted, just signal completion
        onOutput(null, true);
        fileReader.close();
      }
    },
  });
}

/**
 * Attempts to fix a common issue where the first frame of a video might be black
 * if its timestamp (CTS) has a significant offset from zero.
 * This function adjusts the CTS and duration of the first non-deleted sample
 * if its CTS is small (less than 200ms, an empirical value).
 * @param samples - Array of extended video samples.
 * @param logPrefix - Optional prefix for console logging.
 */
function fixFirstBlackFrame(samples: ExtMP4Sample[], logPrefix?: string) {
  let iframeCount = 0; // Counter for I-frames encountered
  let minCtsSample: ExtMP4Sample | null = null; // Sample with the minimum CTS found so far

  // Iterate through samples to find the earliest frame (smallest CTS)
  // Limit search to roughly the first GoP (up to the second I-frame)
  for (const sample of samples) {
    if (sample.deleted) continue; // Skip deleted samples

    if (sample.is_sync) iframeCount += 1; // Count I-frames
    if (iframeCount >= 2) break; // Stop after the start of the second GoP

    // Update minCtsSample if current sample has a smaller CTS
    if (minCtsSample == null || sample.cts < minCtsSample.cts) {
      minCtsSample = sample;
    }
  }

  // If an early frame is found (CTS < 200ms), adjust its CTS to 0 and add the original CTS to its duration
  // This effectively shifts the start time of the video to zero if the initial offset is small.
  if (minCtsSample != null && minCtsSample.cts < 200e3) {
    if (logPrefix && minCtsSample.cts > 0) {
      // Log if a fix is applied
      console.log(
        logPrefix,
        `Fixing first black frame, original CTS: ${minCtsSample.cts}, new CTS: 0`,
      );
    }
    minCtsSample.duration += minCtsSample.cts; // Add original CTS to duration
    minCtsSample.cts = 0; // Set CTS to 0
  }
}

/**
 * Retrieves browser memory usage information if available via `performance.memory`.
 * @returns An object with memory usage details, or an empty object if API is not available.
 */
function memoryUsageInfo(): object {
  try {
    // @ts-ignore - performance.memory is not standard but available in Chromium-based browsers
    const memory = performance.memory;
    if (!memory) return {};
    return {
      jsHeapSizeLimit: memory.jsHeapSizeLimit,
      totalJSHeapSize: memory.totalJSHeapSize,
      usedJSHeapSize: memory.usedJSHeapSize,
      percentUsed: (memory.usedJSHeapSize / memory.jsHeapSizeLimit).toFixed(3),
      percentTotal: (memory.totalJSHeapSize / memory.jsHeapSizeLimit).toFixed(
        3,
      ),
    };
  } catch (err) {
    return {}; // Return empty if API access fails
  }
}
```<|MERGE_RESOLUTION|>--- conflicted
+++ resolved
@@ -28,11 +28,8 @@
 }
 
 // Options for configuring an MP4Clip instance
-<<<<<<< HEAD
 // TODO-REFACTOR: Consider consolidating MP4ClipOpts and MP4DecoderConfig, or nesting decoder configs within MP4ClipOpts
 // to have a single options object for the MP4Clip constructor.
-=======
->>>>>>> 1987a2b3
 interface MP4ClipOpts {
   audio?: boolean | { volume: number }; // Audio processing options (enable/disable or set volume)
   /**
@@ -429,14 +426,11 @@
    * @returns A Promise that resolves to an array containing two new MP4Clip instances.
    * @throws Error if the time is out of bounds (less than or equal to 0, or greater than or equal to duration).
    */
-<<<<<<< HEAD
   // TODO-REFACTOR: The `split` and `splitTrack` methods create new MP4Clip instances that share
   // the `localFile` and `decoderConfig`. This is efficient but means changes to the underlying
   // file or assumptions based on the original config could affect cloned/split clips.
   // Consider if an option for "deep cloning" or more isolated state would be beneficial for some use cases,
   // though it would come with performance/memory costs.
-=======
->>>>>>> 1987a2b3
   async split(time: number): Promise<[this, this]> {
     await this.ready; // Ensure the clip is ready
 
@@ -634,12 +628,9 @@
  * @param logPrefix - Prefix for console logging.
  * @returns An object containing the initialized VideoFrameFinder and AudioFrameFinder (or null if not applicable).
  */
-<<<<<<< HEAD
 // TODO-REFACTOR: `genDecoder` is a factory for VideoFrameFinder and AudioFrameFinder.
 // The parameters (localFileReader, samples, config, logPrefix) are common.
 // Consider if the finders could share more logic or if their construction could be less verbose.
-=======
->>>>>>> 1987a2b3
 function genDecoder(
   decoderConfig: MP4DecoderConfig,
   localFileReader: LocalFileReader,
@@ -686,7 +677,6 @@
  * @returns A Promise that resolves with an object containing videoSamples, audioSamples, decoderConf, and headerBoxPos.
  * @throws Error if the stream parsing completes but no metadata (mp4Info) is emitted, or if no samples are found.
  */
-<<<<<<< HEAD
 // REFACTOR-IDEA: The callback-based nature of `quickParseMP4File` makes `mp4FileToSamples` flow
 // somewhat complex with variables (`mp4Info`, `decoderConfig`, etc.) being mutated in callbacks.
 // If `quickParseMP4File` could be promisified or refactored to return all data at once,
@@ -694,8 +684,6 @@
 // TODO-REFACTOR: `mp4FileToSamples` does multiple things: MP4 parsing, sample extraction,
 // config extraction, and sample normalization. Consider breaking these into smaller,
 // more focused functions for better separation of concerns.
-=======
->>>>>>> 1987a2b3
 async function mp4FileToSamples(
   opfsToolsFile: OPFSToolFile,
   opts: MP4ClipOpts = {},
@@ -790,12 +778,9 @@
    * and adjusts them by a delta to make the first sample's DTS close to zero.
    * Also identifies IDR frames and handles potential NALU offsets for AVC/HEVC.
    */
-<<<<<<< HEAD
   // TODO-REFACTOR: The NALU offset logic in `normalizeTimescale` is codec-specific (H.264/H.265).
   // If more codecs are supported in the future, this could be refactored, possibly using a
   // strategy pattern or per-codec helper functions to handle such details.
-=======
->>>>>>> 1987a2b3
   function normalizeTimescale(
     sample: MP4Sample,
     delta = 0,
@@ -836,7 +821,6 @@
  * It efficiently seeks to the requested time, decodes a Group of Pictures (GoP),
  * and provides the target VideoFrame.
  */
-<<<<<<< HEAD
 // TODO-REFACTOR: The state management in VideoFrameFinder (e.g., #currentTimestamp, #isDecodingInProgress, #useSoftwareDecoding)
 // could be encapsulated into a more formal state machine pattern to handle transitions between states like
 // 'idle', 'decoding', 'seeking', 'error', 'softwareFallback' more robustly.
@@ -846,8 +830,6 @@
 // Consider using a single options object for better readability and extensibility if more params are added.
 // REFACTOR-IDEA: Parts of the `find` or `#parseFrame` methods in `VideoFrameFinder` are quite complex.
 // They could potentially be broken down into smaller, more manageable helper methods to improve clarity.
-=======
->>>>>>> 1987a2b3
 class VideoFrameFinder {
   #decoder: VideoDecoder | null = null; // The VideoDecoder instance
   #logPrefix: string; // Prefix for console logging
@@ -860,17 +842,9 @@
   ) {
     this.#logPrefix = `${logPrefix} VideoFrameFinder:`;
   }
-<<<<<<< HEAD
-
+  
   #currentTimestamp = 0; // Timestamp of the last requested frame (microseconds)
   #currentAborter = { abort: false, startTime: performance.now() }; // Aborter for ongoing find operation
-
-=======
-
-  #currentTimestamp = 0; // Timestamp of the last requested frame (microseconds)
-  #currentAborter = { abort: false, startTime: performance.now() }; // Aborter for ongoing find operation
-
->>>>>>> 1987a2b3
   /**
    * Finds and returns a VideoFrame for the specified time.
    * @param time - The target time in microseconds.
@@ -1209,14 +1183,11 @@
  * It efficiently seeks to the requested time, decodes audio chunks,
  * and provides PCM data.
  */
-<<<<<<< HEAD
 // TODO-REFACTOR: Similar to VideoFrameFinder, `AudioFrameFinder` state management (`#currentTimestamp`, `#decodeCursorIndex`)
 // could be more formalized. Error handling and constructor parameters also follow similar patterns
 // and could benefit from the same refactoring considerations (state machine, structured errors, options object).
 // REFACTOR-IDEA: `AudioFrameFinder`'s `#parseFrame` logic for handling buffer shortages and decoder state
 // could be extracted or simplified for better readability.
-=======
->>>>>>> 1987a2b3
 class AudioFrameFinder {
   #volume = 1; // Audio volume (0.0 to 1.0)
   #targetSampleRate; // Target sample rate for output PCM data
@@ -1562,17 +1533,14 @@
   };
 }
 
-<<<<<<< HEAD
 // 并行执行任务，但按顺序emit结果
 // REFACTOR-IDEA: `createPromiseQueue` is a generic utility. If used elsewhere,
 // it could be moved to a more general utility module.
-=======
 /**
  * Creates a queue that executes asynchronous tasks and emits their results in order.
  * @param onResult - Callback function to handle each result.
  * @returns A function to add new tasks to the queue.
  */
->>>>>>> 1987a2b3
 function createPromiseQueue<T extends any>(onResult: (data: T) => void) {
   const resultsCache: T[] = []; // Cache for results, indexed by their add order
   let waitingIndex = 0; // Index of the next result to emit
@@ -1617,14 +1585,11 @@
   },
   emitFrameCount: number,
 ): [Float32Array, Float32Array] {
-<<<<<<< HEAD
   // todo: perf 重复利用内存空间
   // REFACTOR-IDEA: The `emitAudioFrames` function creates new Float32Arrays for output.
   // For performance-critical applications, consider a pool of reusable buffers or allowing
   // the caller to provide output buffers to minimize allocations and garbage collection.
-=======
   // todo: perf - Consider reusing memory space for audio arrays instead of creating new ones each time
->>>>>>> 1987a2b3
   const audioOutput = [
     new Float32Array(emitFrameCount),
     new Float32Array(emitFrameCount),
@@ -1678,11 +1643,9 @@
   const firstSample = samples[0];
   const lastSample = samples.at(-1);
   if (lastSample == null) return []; // No samples to convert
-
   // Calculate total size of data range for these samples
   const rangeSize =
     lastSample.offset + lastSample.size - firstSample.offset;
-
   // If total size is less than 30MB, read all data in one go to reduce I/O operations
   if (rangeSize < 30e6) {
     const data = new Uint8Array(
@@ -1959,9 +1922,7 @@
     onOutput(null, true); // Signal completion if no chunks or aborted
     return;
   }
-
   let outputCount = 0; // Counter for output frames
-
   // Function to create and configure a VideoDecoder for thumbnails
   function createThumbnailDecoder(useSoftwareFallback = false) {
     const currentDecoderConfig = {
@@ -2102,5 +2063,4 @@
   } catch (err) {
     return {}; // Return empty if API access fails
   }
-}
-```+}