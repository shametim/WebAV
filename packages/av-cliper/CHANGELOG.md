--- conflicted
+++ resolved
@@ -1,12 +1,11 @@
 # @webav/av-cliper
 
-<<<<<<< HEAD
 ## 0.0.0-playback-rate-20240823090827
 
 ### Patch Changes
 
 - feat: custom palybackRate for sprite
-=======
+
 ## 0.15.5
 
 ### Patch Changes
@@ -54,7 +53,6 @@
 ### Minor Changes
 
 - feat: custom fps for Combinator
->>>>>>> d661a0a1
 
 ## 0.14.15
 
